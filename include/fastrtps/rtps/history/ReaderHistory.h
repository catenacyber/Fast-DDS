--- conflicted
+++ resolved
@@ -71,8 +71,6 @@
      */
     RTPS_DllAPI bool remove_change(
             CacheChange_t* a_change) override;
-<<<<<<< HEAD
-=======
 
     /**
      * Remove a specific change from the history.
@@ -83,7 +81,6 @@
     const_iterator remove_change_nts(
             CacheChange_t* ch,
             const_iterator position);
->>>>>>> 854755cb
 
     /**
      * Remove all changes from the History that have a certain guid.
