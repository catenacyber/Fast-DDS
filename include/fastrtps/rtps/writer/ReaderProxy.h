--- conflicted
+++ resolved
@@ -104,11 +104,7 @@
                  */
                 void set_change_to_status(const SequenceNumber_t& seq_num, ChangeForReaderStatus_t status);
 
-<<<<<<< HEAD
                 void mark_fragment_as_sent_for_change(const CacheChange_t* change, FragmentNumber_t fragment);
-=======
-                void mark_fragments_as_sent_for_change(const CacheChange_t* change, FragmentNumberSet_t fragments);
->>>>>>> ad59a6cf
 
                 /*
                  * Converts all changes with a given status to a different status.
