// Copyright 2016 Proyectos y Sistemas de Mantenimiento SL (eProsima).
//
// Licensed under the Apache License, Version 2.0 (the "License");
// you may not use this file except in compliance with the License.
// You may obtain a copy of the License at
//
//     http://www.apache.org/licenses/LICENSE-2.0
//
// Unless required by applicable law or agreed to in writing, software
// distributed under the License is distributed on an "AS IS" BASIS,
// WITHOUT WARRANTIES OR CONDITIONS OF ANY KIND, either express or implied.
// See the License for the specific language governing permissions and
// limitations under the License.

/**
 * @file RTPSParticipantAttributes.h
 */

#ifndef _RTPSPARTICIPANTPARAMETERS_H_
#define _RTPSPARTICIPANTPARAMETERS_H_

#include "../common/Time_t.h"
#include "../common/Locator.h"
#include "../flowcontrol/ThroughputController.h"
#include "../../transport/TransportInterface.h"

#include <memory>

namespace eprosima {
namespace fastrtps{
namespace rtps {

/**
 * Class SimpleEDPAttributes, to define the attributes of the Simple Endpoint Discovery Protocol.
 * @ingroup RTPS_ATTRIBUTES_MODULE
 */
class SimpleEDPAttributes
{
    public:

        //!Default value true.
        bool use_PublicationWriterANDSubscriptionReader;
        //!Default value true.
        bool use_PublicationReaderANDSubscriptionWriter;
        SimpleEDPAttributes():
            use_PublicationWriterANDSubscriptionReader(true),
            use_PublicationReaderANDSubscriptionWriter(true)
        {

        }
};

/**
 * Class PortParameters, to define the port parameters and gains related with the RTPS protocol.
 * @ingroup RTPS_ATTRIBUTES_MODULE
 */
class PortParameters
{
    public:
        PortParameters()
        {
            portBase = 7400;
            participantIDGain = 2;
            domainIDGain = 250;
            offsetd0 = 0;
            offsetd1 = 10;
            offsetd2 = 1;
            offsetd3 = 11;
        };
        virtual ~PortParameters(){}
        /**
         * Get a multicast port based on the domain ID.
         *
         * @param domainId Domain ID.
         * @return Multicast port
         */
        inline uint32_t getMulticastPort(uint32_t domainId)
        {
            return portBase+ domainIDGain * domainId+ offsetd0;
        }
        /**
         * Get a unicast port baes on the domain ID and the participant ID.
         *
         * @param domainId Domain ID.
         * @param RTPSParticipantID Participant ID.
         * @return Unicast port
         */
        inline uint32_t getUnicastPort(uint32_t domainId,uint32_t RTPSParticipantID)
        {
            return portBase+ domainIDGain * domainId	+ offsetd1	+ participantIDGain * RTPSParticipantID;
        }
        //!PortBase, default value 7400.
        uint16_t portBase;
        //!DomainID gain, default value 250.
        uint16_t domainIDGain;
        //!ParticipantID gain, default value 2.
        uint16_t participantIDGain;
        //!Offset d0, default value 0.
        uint16_t offsetd0;
        //!Offset d1, default value 10.
        uint16_t offsetd1;
        //!Offset d2, default value 1.
        uint16_t offsetd2;
        //!Offset d3, default value 11.
        uint16_t offsetd3;
};

/**
 * Class BuiltinAttributes, to define the behavior of the RTPSParticipant builtin protocols.
 * @ingroup RTPS_ATTRIBUTES_MODULE
 */
class BuiltinAttributes{
    public:
        /**
         * If set to false, NO discovery whatsoever would be used.
         * Publisher and Subscriber defined with the same topic name would NOT be linked. All matching must be done
         * manually through the addReaderLocator, addReaderProxy, addWriterProxy methods.
         */
        bool use_SIMPLE_RTPSParticipantDiscoveryProtocol;

        //!Indicates to use the WriterLiveliness protocol.
        bool use_WriterLivelinessProtocol;
        /**
         * If set to true, SimpleEDP would be used.
         */
        bool use_SIMPLE_EndpointDiscoveryProtocol;
        /**
         * If set to true, StaticEDP based on an XML file would be implemented.
         * The XML filename must be provided.
         */
        bool use_STATIC_EndpointDiscoveryProtocol;

        /**
         * DomainId to be used by the RTPSParticipant (80 by default).
         */
        uint32_t domainId;
        //!Lease Duration of the RTPSParticipant, indicating how much time remote RTPSParticipants should consider this RTPSParticipant alive.
        Duration_t leaseDuration;
        /**
         * The period for the RTPSParticipant to send its Discovery Message to all other discovered RTPSParticipants
         * as well as to all Multicast ports.
         */
        Duration_t leaseDuration_announcementperiod;
        //!Attributes of the SimpleEDP protocol
        SimpleEDPAttributes m_simpleEDP;
        //!Metatraffic Unicast Locator List
        LocatorList_t metatrafficUnicastLocatorList;
        //!Metatraffic Multicast Locator List.
        LocatorList_t metatrafficMulticastLocatorList;

        BuiltinAttributes()
        {
            use_SIMPLE_RTPSParticipantDiscoveryProtocol = true;
            use_SIMPLE_EndpointDiscoveryProtocol = true;
            use_STATIC_EndpointDiscoveryProtocol = false;
            m_staticEndpointXMLFilename = "";
            domainId = 0;
            leaseDuration.seconds = 500;
            leaseDuration_announcementperiod.seconds = 250;
            use_WriterLivelinessProtocol = true;

        };
        virtual ~BuiltinAttributes(){};
        /**
         * Get the static endpoint XML filename
         * @return Static endpoint XML filename
         */
        const char* getStaticEndpointXMLFilename(){ return m_staticEndpointXMLFilename.c_str(); };
        /**
         * Set the static endpoint XML filename
         * @param str Static endpoint XML filename
         */
        void setStaticEndpointXMLFilename(const char* str){ m_staticEndpointXMLFilename = std::string(str); };
    private:
        //! StaticEDP XML filename, only necessary if use_STATIC_EndpointDiscoveryProtocol=true
        std::string m_staticEndpointXMLFilename;
};



/**
 * Class RTPSParticipantAttributes used to define different aspects of a RTPSParticipant.
 *@ingroup RTPS_ATTRIBUTES_MODULE
 */
class RTPSParticipantAttributes
{
    public:

<<<<<<< HEAD
        RTPSParticipantAttributes()
        {
            defaultSendPort = 10040;
            setName("RTPSParticipant");
            sendSocketBufferSize = 65536;
            listenSocketBufferSize = 65536;
            use_IP4_to_send = true;
            use_IP6_to_send = false;
            participantID = -1;
            maxMessageSize = -1; //Set to -1 -> take min socket buffer size
            useBuiltinTransports = true;
        }
=======
	uint32_t defaultSendPort;
	//!Send socket buffer size for the send resource, default value 65536.
	uint32_t sendSocketBufferSize;
	//!Listen socket buffer for all listen resources, default value 65536.
	uint32_t listenSocketBufferSize;
	//! Builtin parameters.
	BuiltinAttributes builtin;
	//!Port Parameters
	PortParameters port;
	//!User Data of the participant
	std::vector<octet> userData;
	//!Participant ID
	int32_t participantID;
	//!Use IP4 to send messages.
	bool use_IP4_to_send;
	//!Use IP6 to send messages.
	bool use_IP6_to_send;
	//!Set the name of the participant.
	inline void setName(const char* nam){name = nam;}
	//!Get the name of the participant.
	inline const char* getName() const {return name.c_str();}
   //!Throughput controller parameters. Leave default for uncontrolled flow.
   ThroughputControllerDescriptor throughputController; 
   //!User defined transports to use alongside or in place of builtins.
   std::vector<std::shared_ptr<TransportDescriptorInterface> > userTransports;
   //!Set as false to disable the default UDPv4 implementation.
   bool useBuiltinTransports;
>>>>>>> f1ad9e72

        virtual ~RTPSParticipantAttributes(){};

        /**
         * Default list of Unicast Locators to be used for any Endpoint defined inside this RTPSParticipant in the case
         * that it was defined with NO UnicastLocators. At least ONE locator should be included in this list.
         */
        LocatorList_t defaultUnicastLocatorList;

        /**
         * Default list of Multicast Locators to be used for any Endpoint defined inside this RTPSParticipant in the case
         * that it was defined with NO UnicastLocators. This is usually left empty.
         */
        LocatorList_t defaultMulticastLocatorList;

        /**
         * Default list of Locators used to send messages through. Used to link with SenderResources in the case and 
         * Endpoint is created with NO outLocators. This list contains the default outLocators for the Transports implemented
         * by eProsima.
         */
        LocatorList_t defaultOutLocatorList;

        /**
         * Default send port that all Endpoints in the RTPSParticipant would use to send messages, default value 10040.
         * In this release all Endpoints use the same resource (socket) to send messages.
         */
        uint32_t defaultSendPort;
        //!Send socket buffer size for the send resource, default value 65536.
        uint32_t sendSocketBufferSize;
        //!Listen socket buffer for all listen resources, default value 65536.
        uint32_t listenSocketBufferSize;
        //! Builtin parameters.
        BuiltinAttributes builtin;
        //!Port Parameters
        PortParameters port;
        //!User Data of the participant
        std::vector<octet> userData;
        //!Participant ID
        int32_t participantID;
        //!Use IP4 to send messages.
        bool use_IP4_to_send;
        //!Use IP6 to send messages.
        bool use_IP6_to_send;
        //!Set the name of the participant.
        inline void setName(const char* nam){name = nam;}
        //!Get the name of the participant.
        inline const char* getName() const {return name.c_str();}
        //!Terminal throughput controller parameters. Leave default for uncontrolled flow.
        ThroughputControllerDescriptor throughputController; 
        //!User defined transports to use alongside or in place of builtins.
        std::vector<std::shared_ptr<TransportDescriptorInterface> > userTransports;
        //!Set as false to disable the default UDPv4 implementation.
        bool useBuiltinTransports;

        //! Maximum message size - Defines fragmentation threshold
        int32_t maxMessageSize;

    private:
        //!Name of the participant.
        std::string name;
};

}
} /* namespace rtps */
} /* namespace eprosima */

#endif /* _RTPSPARTICIPANTPARAMETERS_H_ */<|MERGE_RESOLUTION|>--- conflicted
+++ resolved
@@ -186,7 +186,6 @@
 {
     public:
 
-<<<<<<< HEAD
         RTPSParticipantAttributes()
         {
             defaultSendPort = 10040;
@@ -196,38 +195,8 @@
             use_IP4_to_send = true;
             use_IP6_to_send = false;
             participantID = -1;
-            maxMessageSize = -1; //Set to -1 -> take min socket buffer size
             useBuiltinTransports = true;
         }
-=======
-	uint32_t defaultSendPort;
-	//!Send socket buffer size for the send resource, default value 65536.
-	uint32_t sendSocketBufferSize;
-	//!Listen socket buffer for all listen resources, default value 65536.
-	uint32_t listenSocketBufferSize;
-	//! Builtin parameters.
-	BuiltinAttributes builtin;
-	//!Port Parameters
-	PortParameters port;
-	//!User Data of the participant
-	std::vector<octet> userData;
-	//!Participant ID
-	int32_t participantID;
-	//!Use IP4 to send messages.
-	bool use_IP4_to_send;
-	//!Use IP6 to send messages.
-	bool use_IP6_to_send;
-	//!Set the name of the participant.
-	inline void setName(const char* nam){name = nam;}
-	//!Get the name of the participant.
-	inline const char* getName() const {return name.c_str();}
-   //!Throughput controller parameters. Leave default for uncontrolled flow.
-   ThroughputControllerDescriptor throughputController; 
-   //!User defined transports to use alongside or in place of builtins.
-   std::vector<std::shared_ptr<TransportDescriptorInterface> > userTransports;
-   //!Set as false to disable the default UDPv4 implementation.
-   bool useBuiltinTransports;
->>>>>>> f1ad9e72
 
         virtual ~RTPSParticipantAttributes(){};
 
@@ -275,16 +244,13 @@
         inline void setName(const char* nam){name = nam;}
         //!Get the name of the participant.
         inline const char* getName() const {return name.c_str();}
-        //!Terminal throughput controller parameters. Leave default for uncontrolled flow.
+        //!Throughput controller parameters. Leave default for uncontrolled flow.
         ThroughputControllerDescriptor throughputController; 
         //!User defined transports to use alongside or in place of builtins.
         std::vector<std::shared_ptr<TransportDescriptorInterface> > userTransports;
         //!Set as false to disable the default UDPv4 implementation.
         bool useBuiltinTransports;
 
-        //! Maximum message size - Defines fragmentation threshold
-        int32_t maxMessageSize;
-
     private:
         //!Name of the participant.
         std::string name;
