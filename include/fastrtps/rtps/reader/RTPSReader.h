/*************************************************************************
 * Copyright (c) 2014 eProsima. All rights reserved.
 *
 * This copy of eProsima Fast RTPS is licensed to you under the terms described in the
 * FASTRTPS_LIBRARY_LICENSE file included in this distribution.
 *
 *************************************************************************/

/**
 * @file RTPSReader.h
 */



#ifndef RTPSREADER_H_
#define RTPSREADER_H_


#include "../Endpoint.h"
#include "../attributes/ReaderAttributes.h"



namespace eprosima
{
<<<<<<< HEAD
	friend class ReaderHistory;
	friend class RTPSParticipantImpl;
	friend class MessageReceiver;
	friend class EDP;
protected:
	RTPSReader(RTPSParticipantImpl*,GUID_t& guid,
			ReaderAttributes& att,ReaderHistory* hist,ReaderListener* listen=nullptr);
	virtual ~RTPSReader();
public:
	/**
	 * Add a matched writer represented by a WriterProxyData object.
	 * @param wdata Pointer to the WPD object to add.
	 * @return True if correctly added.
	 */
	RTPS_DllAPI virtual bool matched_writer_add(RemoteWriterAttributes& wdata) = 0;
	
	/**
	 * Remove a WriterProxyData from the matached writers.
	 * @param wdata Pointer to the WPD object.
	 * @return True if correct.
	 */
	RTPS_DllAPI virtual bool matched_writer_remove(RemoteWriterAttributes& wdata) = 0;
	
	/**
	 * Tells us if a specific Writer is matched against this reader
	 * @param wdata Pointer to the WriterProxyData object
	 * @return True if it is matched.
	 */
	RTPS_DllAPI virtual bool matched_writer_is_matched(RemoteWriterAttributes& wdata) = 0;

	/**
	 * Returns true if the reader accepts a message directed to entityId.
	*/
	RTPS_DllAPI bool acceptMsgDirectedTo(EntityId_t& entityId);

	/**
	 * Processes a new DATA message. Previously the message must have been accepted by function acceptMsgDirectedTo.
	 *
     * @param change Pointer to the CacheChange_t.
	 * @return true if the reader accepts messages from the.
	 */
	RTPS_DllAPI virtual bool processDataMsg(CacheChange_t *change) = 0;

	/**
	 * Processes a new HEARTBEAT message. Previously the message must have been accepted by function acceptMsgDirectedTo.
	 *
	 * @return true if the reader accepts messages from the.
	 */
    RTPS_DllAPI virtual bool processHeartbeatMsg(GUID_t &writerGUID, uint32_t hbCount, SequenceNumber_t &firstSN,
            SequenceNumber_t &lastSN, bool finalFlag, bool livelinessFlag) = 0;

    RTPS_DllAPI virtual bool processGapMsg(GUID_t &writerGUID, SequenceNumber_t &gapStart, SequenceNumberSet_t &gapList) = 0;
	
	/**
	* Method to indicate the reader that some change has been removed due to HistoryQos requirements.
	* @param change Pointer to the CacheChange_t.
	* @param prox Pointer to the WriterProxy.
	* @return True if correctly removed.
	*/
	RTPS_DllAPI virtual bool change_removed_by_history(CacheChange_t* change, WriterProxy* prox = nullptr) = 0;

	/**
	* Get the associated listener.
	* @return Pointer to the associated reader listener.
	*/
	RTPS_DllAPI ReaderListener* getListener(){ return mp_listener; }
	
	/**
	 * Reserve a CacheChange_t.
	* @param change Pointer to pointer to the Cache.
	* @return True if correctly reserved.
	*/
	RTPS_DllAPI bool reserveCache(CacheChange_t** change);
	
	/**
	 * Release a cacheChange.
	*/
	RTPS_DllAPI void releaseCache(CacheChange_t* change);

	/**
	 * Switch the ReaderListener kind for the Reader.
	 * It is conscious of InfectableReaderListener and attaches
	 * the new listener to it in case the Reader has one
	 * */
	RTPS_DllAPI bool setListener(ReaderListener* target);	

	/**
	 * Read the next unread CacheChange_t from the history
	 * @param change POinter to pointer of CacheChange_t
	 * @param wp Pointer to pointer to the WriterProxy
	 * @return True if read.
	 */
	RTPS_DllAPI virtual bool nextUnreadCache(CacheChange_t** change, WriterProxy** wp) = 0;
	
	/**
	 * Get the next CacheChange_t from the history to take.
	 * @param change Pointer to pointer of CacheChange_t.
	 * @param wp Pointer to pointer to the WriterProxy.
	 * @return True if read.
	 */
	RTPS_DllAPI virtual bool nextUntakenCache(CacheChange_t** change, WriterProxy** wp) = 0;
	/**
	* @return True if the reader expects Inline QOS.
	*/
	RTPS_DllAPI inline bool expectsInlineQos(){ return m_expectsInlineQos; };
	//! Returns a pointer to the associated History.
	RTPS_DllAPI inline ReaderHistory* getHistory() {return mp_history;};

protected:
	void setTrustedWriter(EntityId_t writer)
	{
		m_acceptMessagesFromUnkownWriters=false;
		m_trustedWriterEntityId = writer;
	}
	//!ReaderHistory
	ReaderHistory* mp_history;
	//!Listener
	ReaderListener* mp_listener;
	//!Accept msg to unknwon readers (default=true)
	bool m_acceptMessagesToUnknownReaders;
	//!Accept msg from unknwon writers (BE-true,RE-false)
	bool m_acceptMessagesFromUnkownWriters;
	//!Trusted writer (for Builtin)
	EntityId_t m_trustedWriterEntityId;
	//!Expects Inline Qos.
	bool m_expectsInlineQos;

    private:

        RTPSReader& operator=(const RTPSReader&) NON_COPYABLE_CXX11;
};

}
} /* namespace rtps */
=======
    namespace fastrtps
    {
        namespace rtps 
        {

            // Forward declarations
            class ReaderListener;
            class ReaderHistory;
            struct CacheChange_t;
            class WriterProxy;
            struct SequenceNumber_t;
            class SequenceNumberSet_t;
            class FragmentedChangePitStop;

            /**
             * Class RTPSReader, manages the reception of data from its matched writers.
             * @ingroup READER_MODULE
             */
            class RTPSReader : public Endpoint
            {
                friend class ReaderHistory;
                friend class RTPSParticipantImpl;
                friend class MessageReceiver;
                friend class EDP;
                protected:
                RTPSReader(RTPSParticipantImpl*,GUID_t& guid,
                        ReaderAttributes& att,ReaderHistory* hist,ReaderListener* listen=nullptr);
                virtual ~RTPSReader();
                public:
                /**
                 * Add a matched writer represented by its attributes.
                 * @param wdata Attributes of the writer to add.
                 * @return True if correctly added.
                 */
                RTPS_DllAPI virtual bool matched_writer_add(RemoteWriterAttributes& wdata) = 0;

                /**
                 * Remove a writer represented by its attributes from the matched writers.
                 * @param wdata Attributes of the writer to remove.
                 * @return True if correctly removed.
                 */
                RTPS_DllAPI virtual bool matched_writer_remove(RemoteWriterAttributes& wdata) = 0;

                /**
                 * Tells us if a specific Writer is matched against this reader
                 * @param wdata Pointer to the WriterProxyData object
                 * @return True if it is matched.
                 */
                RTPS_DllAPI virtual bool matched_writer_is_matched(RemoteWriterAttributes& wdata) = 0;

                /**
                 * Returns true if the reader accepts a message directed to entityId.
                 */
                RTPS_DllAPI bool acceptMsgDirectedTo(EntityId_t& entityId);

                /**
                 * Processes a new DATA message. Previously the message must have been accepted by function acceptMsgDirectedTo.
                 *
                 * @param change Pointer to the CacheChange_t.
                 * @return true if the reader accepts messages from the.
                 */
                RTPS_DllAPI virtual bool processDataMsg(CacheChange_t *change) = 0;

                /**
                 * Processes a new DATA FRAG message. Previously the message must have been accepted by function acceptMsgDirectedTo.
                 *
                 * @param change Pointer to the CacheChange_t.
                 * @param sampleSize Size of the complete, assembled message.
                 * @param fragmentStartingNum Starting number of this particular fragment.
                 * @return true if the reader accepts message.
                 */
                RTPS_DllAPI virtual bool processDataFragMsg(CacheChange_t *change, uint32_t sampleSize, uint32_t fragmentStartingNum) = 0;

                /**
                 * Processes a new HEARTBEAT message. Previously the message must have been accepted by function acceptMsgDirectedTo.
                 *
                 * @return true if the reader accepts messages from the.
                 */
                RTPS_DllAPI virtual bool processHeartbeatMsg(GUID_t &writerGUID, uint32_t hbCount, SequenceNumber_t &firstSN,
                        SequenceNumber_t &lastSN, bool finalFlag, bool livelinessFlag) = 0;

                RTPS_DllAPI virtual bool processGapMsg(GUID_t &writerGUID, SequenceNumber_t &gapStart, SequenceNumberSet_t &gapList) = 0;

                /**
                 * Method to indicate the reader that some change has been removed due to HistoryQos requirements.
                 * @param change Pointer to the CacheChange_t.
                 * @param prox Pointer to the WriterProxy.
                 * @return True if correctly removed.
                 */
                RTPS_DllAPI virtual bool change_removed_by_history(CacheChange_t* change, WriterProxy* prox = nullptr) = 0;

                /**
                 * Get the associated listener.
                 * @return Pointer to the associated reader listener.
                 */
                RTPS_DllAPI ReaderListener* getListener(){ return mp_listener; }

                /**
                 * Reserve a CacheChange_t.
                 * @param change Pointer to pointer to the Cache.
                 * @return True if correctly reserved.
                 */
                RTPS_DllAPI bool reserveCache(CacheChange_t** change);

                /**
                 * Release a cacheChange.
                 */
                RTPS_DllAPI void releaseCache(CacheChange_t* change);

                /**
                 * Read the next unread CacheChange_t from the history
                 * @param change POinter to pointer of CacheChange_t
                 * @param wp Pointer to pointer to the WriterProxy
                 * @return True if read.
                 */
                RTPS_DllAPI virtual bool nextUnreadCache(CacheChange_t** change, WriterProxy** wp) = 0;

                /**
                 * Get the next CacheChange_t from the history to take.
                 * @param change Pointer to pointer of CacheChange_t.
                 * @param wp Pointer to pointer to the WriterProxy.
                 * @return True if read.
                 */
                RTPS_DllAPI virtual bool nextUntakenCache(CacheChange_t** change, WriterProxy** wp) = 0;

                /**
                 * @return True if the reader expects Inline QOS.
                 */
                RTPS_DllAPI inline bool expectsInlineQos(){ return m_expectsInlineQos; };
                //! Returns a pointer to the associated History.
                RTPS_DllAPI inline ReaderHistory* getHistory() {return mp_history;};

                /*!
                 * @brief Search if there is a CacheChange_t, giving SequenceNumber_t and writer GUID_t,
                 * waiting to be completed because it is fragmented.
                 * @param sequence_number SequenceNumber_t of the searched CacheChange_t.
                 * @param writer_guid writer GUID_t of the searched CacheChange_t.
                 * @return If a CacheChange_t was found, it will be returned. In other case nullptr is returned.
                 */
                CacheChange_t* findCacheInFragmentedCachePitStop(const SequenceNumber_t& sequence_number,
                        const GUID_t& writer_guid);

                protected:
                void setTrustedWriter(EntityId_t writer)
                {
                    m_acceptMessagesFromUnkownWriters=false;
                    m_trustedWriterEntityId = writer;
                }
                //!ReaderHistory
                ReaderHistory* mp_history;
                //!Listener
                ReaderListener* mp_listener;
                //!Accept msg to unknwon readers (default=true)
                bool m_acceptMessagesToUnknownReaders;
                //!Accept msg from unknwon writers (BE-true,RE-false)
                bool m_acceptMessagesFromUnkownWriters;
                //!Trusted writer (for Builtin)
                EntityId_t m_trustedWriterEntityId;
                //!Expects Inline Qos.
                bool m_expectsInlineQos;

                //TODO Select one
                FragmentedChangePitStop* fragmentedChangePitStop_;

                private:

                RTPSReader& operator=(const RTPSReader&) NON_COPYABLE_CXX11;
            };

        } /* namespace rtps */
    } /* namespace fastrtps */
>>>>>>> c3d966d0
} /* namespace eprosima */

#endif /* RTPSREADER_H_ */<|MERGE_RESOLUTION|>--- conflicted
+++ resolved
@@ -23,142 +23,6 @@
 
 namespace eprosima
 {
-<<<<<<< HEAD
-	friend class ReaderHistory;
-	friend class RTPSParticipantImpl;
-	friend class MessageReceiver;
-	friend class EDP;
-protected:
-	RTPSReader(RTPSParticipantImpl*,GUID_t& guid,
-			ReaderAttributes& att,ReaderHistory* hist,ReaderListener* listen=nullptr);
-	virtual ~RTPSReader();
-public:
-	/**
-	 * Add a matched writer represented by a WriterProxyData object.
-	 * @param wdata Pointer to the WPD object to add.
-	 * @return True if correctly added.
-	 */
-	RTPS_DllAPI virtual bool matched_writer_add(RemoteWriterAttributes& wdata) = 0;
-	
-	/**
-	 * Remove a WriterProxyData from the matached writers.
-	 * @param wdata Pointer to the WPD object.
-	 * @return True if correct.
-	 */
-	RTPS_DllAPI virtual bool matched_writer_remove(RemoteWriterAttributes& wdata) = 0;
-	
-	/**
-	 * Tells us if a specific Writer is matched against this reader
-	 * @param wdata Pointer to the WriterProxyData object
-	 * @return True if it is matched.
-	 */
-	RTPS_DllAPI virtual bool matched_writer_is_matched(RemoteWriterAttributes& wdata) = 0;
-
-	/**
-	 * Returns true if the reader accepts a message directed to entityId.
-	*/
-	RTPS_DllAPI bool acceptMsgDirectedTo(EntityId_t& entityId);
-
-	/**
-	 * Processes a new DATA message. Previously the message must have been accepted by function acceptMsgDirectedTo.
-	 *
-     * @param change Pointer to the CacheChange_t.
-	 * @return true if the reader accepts messages from the.
-	 */
-	RTPS_DllAPI virtual bool processDataMsg(CacheChange_t *change) = 0;
-
-	/**
-	 * Processes a new HEARTBEAT message. Previously the message must have been accepted by function acceptMsgDirectedTo.
-	 *
-	 * @return true if the reader accepts messages from the.
-	 */
-    RTPS_DllAPI virtual bool processHeartbeatMsg(GUID_t &writerGUID, uint32_t hbCount, SequenceNumber_t &firstSN,
-            SequenceNumber_t &lastSN, bool finalFlag, bool livelinessFlag) = 0;
-
-    RTPS_DllAPI virtual bool processGapMsg(GUID_t &writerGUID, SequenceNumber_t &gapStart, SequenceNumberSet_t &gapList) = 0;
-	
-	/**
-	* Method to indicate the reader that some change has been removed due to HistoryQos requirements.
-	* @param change Pointer to the CacheChange_t.
-	* @param prox Pointer to the WriterProxy.
-	* @return True if correctly removed.
-	*/
-	RTPS_DllAPI virtual bool change_removed_by_history(CacheChange_t* change, WriterProxy* prox = nullptr) = 0;
-
-	/**
-	* Get the associated listener.
-	* @return Pointer to the associated reader listener.
-	*/
-	RTPS_DllAPI ReaderListener* getListener(){ return mp_listener; }
-	
-	/**
-	 * Reserve a CacheChange_t.
-	* @param change Pointer to pointer to the Cache.
-	* @return True if correctly reserved.
-	*/
-	RTPS_DllAPI bool reserveCache(CacheChange_t** change);
-	
-	/**
-	 * Release a cacheChange.
-	*/
-	RTPS_DllAPI void releaseCache(CacheChange_t* change);
-
-	/**
-	 * Switch the ReaderListener kind for the Reader.
-	 * It is conscious of InfectableReaderListener and attaches
-	 * the new listener to it in case the Reader has one
-	 * */
-	RTPS_DllAPI bool setListener(ReaderListener* target);	
-
-	/**
-	 * Read the next unread CacheChange_t from the history
-	 * @param change POinter to pointer of CacheChange_t
-	 * @param wp Pointer to pointer to the WriterProxy
-	 * @return True if read.
-	 */
-	RTPS_DllAPI virtual bool nextUnreadCache(CacheChange_t** change, WriterProxy** wp) = 0;
-	
-	/**
-	 * Get the next CacheChange_t from the history to take.
-	 * @param change Pointer to pointer of CacheChange_t.
-	 * @param wp Pointer to pointer to the WriterProxy.
-	 * @return True if read.
-	 */
-	RTPS_DllAPI virtual bool nextUntakenCache(CacheChange_t** change, WriterProxy** wp) = 0;
-	/**
-	* @return True if the reader expects Inline QOS.
-	*/
-	RTPS_DllAPI inline bool expectsInlineQos(){ return m_expectsInlineQos; };
-	//! Returns a pointer to the associated History.
-	RTPS_DllAPI inline ReaderHistory* getHistory() {return mp_history;};
-
-protected:
-	void setTrustedWriter(EntityId_t writer)
-	{
-		m_acceptMessagesFromUnkownWriters=false;
-		m_trustedWriterEntityId = writer;
-	}
-	//!ReaderHistory
-	ReaderHistory* mp_history;
-	//!Listener
-	ReaderListener* mp_listener;
-	//!Accept msg to unknwon readers (default=true)
-	bool m_acceptMessagesToUnknownReaders;
-	//!Accept msg from unknwon writers (BE-true,RE-false)
-	bool m_acceptMessagesFromUnkownWriters;
-	//!Trusted writer (for Builtin)
-	EntityId_t m_trustedWriterEntityId;
-	//!Expects Inline Qos.
-	bool m_expectsInlineQos;
-
-    private:
-
-        RTPSReader& operator=(const RTPSReader&) NON_COPYABLE_CXX11;
-};
-
-}
-} /* namespace rtps */
-=======
     namespace fastrtps
     {
         namespace rtps 
@@ -255,7 +119,12 @@
                  * @return Pointer to the associated reader listener.
                  */
                 RTPS_DllAPI ReaderListener* getListener(){ return mp_listener; }
-
+		/**
+	 	* Switch the ReaderListener kind for the Reader.
+	 	* It is conscious of InfectableReaderListener and attaches
+	 	* the new listener to it in case the Reader has one
+	 	* */
+		RTPS_DllAPI bool setListener(ReaderListener* target);
                 /**
                  * Reserve a CacheChange_t.
                  * @param change Pointer to pointer to the Cache.
@@ -330,7 +199,6 @@
 
         } /* namespace rtps */
     } /* namespace fastrtps */
->>>>>>> c3d966d0
 } /* namespace eprosima */
 
 #endif /* RTPSREADER_H_ */