--- conflicted
+++ resolved
@@ -180,12 +180,7 @@
 		boost::asio::ip::address_v4::bytes_type addr;
 		for(uint8_t i = 0; i < 4; ++i)
 			addr[i] = loc.address[12 + i];
-<<<<<<< HEAD
         boost::asio::ip::udp::endpoint send_endpoint_v4 = udp::endpoint(boost::asio::ip::address_v4(addr),loc.port);
-=======
-        // TODO Check why it is global
-		m_send_endpoint_v4 = udp::endpoint(boost::asio::ip::address_v4(addr), (uint16_t)loc.port);
->>>>>>> 67c464cc
 		for (auto sockit = mv_send_socket_v4.begin(); sockit != mv_send_socket_v4.end(); ++sockit)
 		{
 			logInfo(RTPS_MSG_OUT,"UDPv4: " << msg->length << " bytes TO endpoint: " << send_endpoint_v4
@@ -219,11 +214,7 @@
 		boost::asio::ip::address_v6::bytes_type addr;
 		for(uint8_t i = 0; i < 16; i++)
 			addr[i] = loc.address[i];
-<<<<<<< HEAD
         boost::asio::ip::udp::endpoint send_endpoint_v6 = udp::endpoint(boost::asio::ip::address_v6(addr),loc.port);
-=======
-		m_send_endpoint_v6 = udp::endpoint(boost::asio::ip::address_v6(addr), (uint16_t)loc.port);
->>>>>>> 67c464cc
 		for (auto sockit = mv_send_socket_v6.begin(); sockit != mv_send_socket_v6.end(); ++sockit)
 		{
 			logInfo(RTPS_MSG_OUT, "UDPv6: " << msg->length << " bytes TO endpoint: "
