--- conflicted
+++ resolved
@@ -67,7 +67,6 @@
         return false;
     }
     if (a_change->writerGUID == c_Guid_Unknown)
-<<<<<<< HEAD
     {
         logError(RTPS_HISTORY, "The Writer GUID_t must be defined");
     }
@@ -84,10 +83,6 @@
     else
     {
         m_changes.push_back(a_change);
-=======
-    {
-        logError(RTPS_HISTORY, "The Writer GUID_t must be defined");
->>>>>>> 854755cb
     }
 
     updateMaxMinSeqNum();
@@ -130,8 +125,6 @@
     return false;
 }
 
-<<<<<<< HEAD
-=======
 History::const_iterator ReaderHistory::remove_change_nts(
         CacheChange_t* a_change,
         History::const_iterator position)
@@ -142,7 +135,6 @@
     return m_changes.erase(position);
 }
 
->>>>>>> 854755cb
 bool ReaderHistory::remove_changes_with_guid(
         const GUID_t& a_guid)
 {
@@ -223,18 +215,6 @@
     return true;
 }
 
-<<<<<<< HEAD
-=======
-void ReaderHistory::sortCacheChanges()
-{
-    std::sort(m_changes.begin(),
-            m_changes.end(),
-            [](CacheChange_t* c1, CacheChange_t* c2){
-                    return c1->sourceTimestamp < c2->sourceTimestamp;
-                });
-}
-
->>>>>>> 854755cb
 void ReaderHistory::updateMaxMinSeqNum()
 {
     if (m_changes.size() == 0)
