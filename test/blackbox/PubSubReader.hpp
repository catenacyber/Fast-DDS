--- conflicted
+++ resolved
@@ -348,17 +348,6 @@
             return *this;
         }
 
-<<<<<<< HEAD
-        PubSubReader& property_policy(const eprosima::fastrtps::rtps::PropertyPolicy property_policy)
-        {
-            participant_attr_.rtps.properties = property_policy;
-            return *this;
-        }
-
-        PubSubReader& entity_property_policy(const eprosima::fastrtps::rtps::PropertyPolicy property_policy)
-        {
-            subscriber_attr_.properties = property_policy;
-=======
         PubSubReader& disable_multicast(int32_t participantId)
         {
             participant_attr_.rtps.participantID = participantId;
@@ -372,7 +361,18 @@
             Locator_t loopback_locator;
             loopback_locator.set_IP4_address(127, 0, 0, 1);
             participant_attr_.rtps.builtin.initialPeersList.push_back(loopback_locator);
->>>>>>> 96cf1ea3
+            return *this;
+        }
+
+        PubSubReader& property_policy(const eprosima::fastrtps::rtps::PropertyPolicy property_policy)
+        {
+            participant_attr_.rtps.properties = property_policy;
+            return *this;
+        }
+
+        PubSubReader& entity_property_policy(const eprosima::fastrtps::rtps::PropertyPolicy property_policy)
+        {
+            subscriber_attr_.properties = property_policy;
             return *this;
         }
 
