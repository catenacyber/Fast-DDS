--- conflicted
+++ resolved
@@ -179,15 +179,9 @@
             return *this;
         }
 
-<<<<<<< HEAD
-        RTPSAsSocketWriter& add_throughput_controller_descriptor_to_pparams(uint32_t size, uint32_t periodInMs)
-        {
-            ThroughputControllerDescriptor descriptor {size, periodInMs};
-=======
         RTPSAsSocketWriter& add_throughput_controller_descriptor_to_pparams(uint32_t bytesPerPeriod, uint32_t periodInMs)
         {
             ThroughputControllerDescriptor descriptor {bytesPerPeriod, periodInMs};
->>>>>>> 30f98a92
             writer_attr_.throughputController = descriptor;
 
             return *this;
