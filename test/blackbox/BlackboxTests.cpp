#include "types/HelloWorld.h"
#include "types/Data64kbType.h"
#include "types/Data1mbType.h"

#include "RTPSAsNonReliableSocketReader.hpp"
#include "RTPSAsNonReliableSocketWriter.hpp"
#include "RTPSAsReliableSocketReader.hpp"
#include "RTPSAsReliableSocketWriter.hpp"
#include "RTPSAsNonReliableWithRegistrationReader.hpp"
#include "RTPSAsNonReliableWithRegistrationWriter.hpp"
#include "RTPSAsReliableWithRegistrationReader.hpp"
#include "RTPSAsReliableWithRegistrationWriter.hpp"
#include "ReqRepAsReliableHelloWorldRequester.hpp"
#include "ReqRepAsReliableHelloWorldReplier.hpp"
<<<<<<< HEAD
#include "PubSubReader.hpp"
#include "PubSubWriter.hpp"
#include "PubSubKeepLastReader.hpp"
#include "PubSubKeepLastWriter.hpp"
=======
#include "PubSubAsReliableData64kbReader.hpp"
#include "PubSubAsReliableData64kbWriter.hpp"
#include "PubSubAsNonReliableKeepLastReader.hpp"
#include "PubSubAsNonReliableKeepLastWriter.hpp"
#include "PubSubAsReliableKeepLastReader.hpp"
#include "PubSubAsReliableKeepLastWriter.hpp"
>>>>>>> b79bad28
#include "PubSubKeepAllReader.hpp"
#include "PubSubKeepAllWriter.hpp"
#include "PubSubKeepAllTransientReader.hpp"
#include "PubSubKeepAllTransientWriter.hpp"

#include <fastrtps/rtps/RTPSDomain.h>

#include <thread>
#include <gtest/gtest.h>

class BlackboxEnvironment : public ::testing::Environment
{
    public:

        void SetUp() {}

        void TearDown()
        {
            eprosima::fastrtps::rtps::RTPSDomain::stopAll();
        }
};

/****** Auxiliary lambda functions  ******/
auto default_helloworld_receiver = [](eprosima::fastrtps::Subscriber* subscriber) -> uint16_t
{
    uint16_t ret = 0;
    HelloWorldType::type hello;
    SampleInfo_t info;

	if(subscriber->takeNextData((void*)&hello, &info))
	{
		if(info.sampleKind == ALIVE)
		{
            ret = hello.index();
		}
	}

    return ret;
};

auto default_helloworld_sender = [](eprosima::fastrtps::Publisher* publisher, const std::list<uint16_t>& msgs) -> void
{
	for(auto it = msgs.begin(); it != msgs.end(); ++it)
	{
        HelloWorldType::type hello;
        hello.index(*it);
        hello.message("HelloWorld");
        ASSERT_EQ(publisher->write((void*)&hello), true);
	}
};

const size_t data64kb_length = 63996;
auto default_data64kb_receiver = [](eprosima::fastrtps::Subscriber* subscriber) -> uint16_t
{
    uint16_t ret = 0;
    Data64kbType::type data;
    SampleInfo_t info;

    if(subscriber->takeNextData((void*)&data, &info))
    {
        if(info.sampleKind == ALIVE)
        {
            if(data.data().size() == data64kb_length)
            {
                size_t count = 1;
                for(;count < data64kb_length; ++count)
                {
                    if(data.data()[count] != (unsigned char)(count + data.data()[0]))
                       break; 
                }

                if(count == data64kb_length)
                {
                    ret = data.data()[0];
                }
                else
                    std::cout << "ERROR: received in position " << count << " the value " << static_cast<unsigned>(data.data()[count]) <<
                        " instead of " << static_cast<unsigned>((unsigned char)(count + data.data()[0])) << std::endl;
            }
        }
    }

    return ret;
};

auto default_data64kb_sender = [](eprosima::fastrtps::Publisher* publisher, const std::list<uint16_t>& msgs) -> void
{
    Data64kbType::type data;

    data.data().resize(data64kb_length);
    for(auto it = msgs.begin(); it != msgs.end(); ++it)
    {
        data.data()[0] = (unsigned char)*it;
        for(size_t i = 1; i < data64kb_length; ++i)
            data.data()[i] = (unsigned char)(i + data.data()[0]);

        ASSERT_EQ(publisher->write((void*)&data), true);
    }
};

const size_t data300kb_length = 307201;
auto default_data300kb_receiver = [](eprosima::fastrtps::Subscriber* subscriber) -> uint16_t
{
    uint16_t ret = 0;
    Data1mbType::type data;
    SampleInfo_t info;

    if(subscriber->takeNextData((void*)&data, &info))
    {
        if(info.sampleKind == ALIVE)
        {
            if(data.data().size() == data300kb_length)
            {
                size_t count = 1;
                for(;count < data300kb_length; ++count)
                {
                    if(data.data()[count] != (unsigned char)(count + data.data()[0]))
                       break; 
                }

                if(count == data300kb_length)
                {
                    ret = data.data()[0];
                }
                else
                    std::cout << "ERROR: received in position " << count << " the value " << static_cast<unsigned>(data.data()[count]) <<
                        " instead of " << static_cast<unsigned>((unsigned char)(count + data.data()[0])) << std::endl;
            }
        }
    }

    return ret;
};

auto default_data300kb_sender = [](eprosima::fastrtps::Publisher* publisher, const std::list<uint16_t>& msgs) -> void
{
    Data1mbType::type data;
    data.data().resize(data300kb_length);

    for(auto it = msgs.begin(); it != msgs.end(); ++it)
    {
        data.data()[0] = (unsigned char)*it;
        for(size_t i = 1; i < data300kb_length; ++i)
            data.data()[i] = (unsigned char)(i + data.data()[0]);

        ASSERT_EQ(publisher->write((void*)&data), true);
    }
};
/***** End auxiliary lambda function *****/

TEST(BlackBox, RTPSAsNonReliableSocket)
{
    RTPSAsNonReliableSocketReader reader;
    RTPSAsNonReliableSocketWriter writer;
    std::string ip("239.255.1.4");
    const uint32_t port = 22222;
    const uint16_t nmsgs = 100;
    
    reader.init(ip, port, nmsgs);

    if(!reader.isInitialized())
        return;

    writer.init(ip, port);

    ASSERT_TRUE(writer.isInitialized());

    for(unsigned int tries = 0; tries < 20; ++tries)
    {
        std::list<uint16_t> msgs = reader.getNonReceivedMessages();
        if(msgs.empty())
            break;

        writer.send(msgs);
        reader.block(*msgs.rbegin(), std::chrono::seconds(1));
    }

    std::list<uint16_t> msgs = reader.getNonReceivedMessages();
    if(msgs.size() != 0)
    {
        std::cout << "Samples not received:";
        for(std::list<uint16_t>::iterator it = msgs.begin(); it != msgs.end(); ++it)
            std::cout << " " << *it << " ";
        std::cout << std::endl;
    }
    ASSERT_EQ(msgs.size(), 0);
}

TEST(BlackBox, AsyncRTPSAsNonReliableSocket)
{
    RTPSAsNonReliableSocketReader reader;
    RTPSAsNonReliableSocketWriter writer;
    std::string ip("239.255.1.4");
    const uint32_t port = 22222;
    const uint16_t nmsgs = 100;
    
    reader.init(ip, port, nmsgs);

    if(!reader.isInitialized())
        return;

    writer.init(ip, port, true);

    ASSERT_TRUE(writer.isInitialized());

    for(unsigned int tries = 0; tries < 20; ++tries)
    {
        std::list<uint16_t> msgs = reader.getNonReceivedMessages();
        if(msgs.empty())
            break;

        writer.send(msgs);
        reader.block(*msgs.rbegin(), std::chrono::seconds(2));
    }

    std::list<uint16_t> msgs = reader.getNonReceivedMessages();
    if(msgs.size() != 0)
    {
        std::cout << "Samples not received:";
        for(std::list<uint16_t>::iterator it = msgs.begin(); it != msgs.end(); ++it)
            std::cout << " " << *it << " ";
        std::cout << std::endl;
    }
    ASSERT_EQ(msgs.size(), 0);
}

TEST(BlackBox, RTPSAsReliableSocket)
{
    RTPSAsReliableSocketReader reader;
    RTPSAsReliableSocketWriter writer;
    std::string ip("239.255.1.4");
    const uint32_t port = 7400;
    const uint16_t nmsgs = 100;
    
    reader.init(ip, port, nmsgs);

    if(!reader.isInitialized())
        return;

    writer.init(ip, port);

    ASSERT_TRUE(writer.isInitialized());

    std::list<uint16_t> msgs = reader.getNonReceivedMessages();

    writer.send(msgs);
    reader.block(*msgs.rbegin(), std::chrono::seconds(60));

    msgs = reader.getNonReceivedMessages();
    if(msgs.size() != 0)
    {
        std::cout << "Samples not received:";
        for(std::list<uint16_t>::iterator it = msgs.begin(); it != msgs.end(); ++it)
            std::cout << " " << *it << " ";
        std::cout << std::endl;
    }
    ASSERT_EQ(msgs.size(), 0);
}

TEST(BlackBox, AsyncRTPSAsReliableSocket)
{
    RTPSAsReliableSocketReader reader;
    RTPSAsReliableSocketWriter writer;
    std::string ip("239.255.1.4");
    const uint32_t port = 7400;
    const uint16_t nmsgs = 100;
    
    reader.init(ip, port, nmsgs);

    if(!reader.isInitialized())
        return;

    writer.init(ip, port, true);

    ASSERT_TRUE(writer.isInitialized());

    std::list<uint16_t> msgs = reader.getNonReceivedMessages();

    writer.send(msgs);
    reader.block(*msgs.rbegin(), std::chrono::seconds(60));

    msgs = reader.getNonReceivedMessages();
    if(msgs.size() != 0)
    {
        std::cout << "Samples not received:";
        for(std::list<uint16_t>::iterator it = msgs.begin(); it != msgs.end(); ++it)
            std::cout << " " << *it << " ";
        std::cout << std::endl;
    }
    ASSERT_EQ(msgs.size(), 0);
}

TEST(BlackBox, RTPSAsNonReliableWithRegistration)
{
    RTPSAsNonReliableWithRegistrationReader reader;
    RTPSAsNonReliableWithRegistrationWriter writer;
    const uint32_t port = 22222;
    const uint16_t nmsgs = 100;
    
    reader.init(port, nmsgs);

    if(!reader.isInitialized())
        return;

    writer.init();

    ASSERT_TRUE(writer.isInitialized());

    for(unsigned int tries = 0; tries < 20; ++tries)
    {
        std::list<uint16_t> msgs = reader.getNonReceivedMessages();
        if(msgs.empty())
            break;

        writer.send(msgs);
        reader.block(*msgs.rbegin(), std::chrono::seconds(1));
    }

    std::list<uint16_t> msgs = reader.getNonReceivedMessages();
    if(msgs.size() != 0)
    {
        std::cout << "Samples not received:";
        for(std::list<uint16_t>::iterator it = msgs.begin(); it != msgs.end(); ++it)
            std::cout << " " << *it << " ";
        std::cout << std::endl;
    }
    ASSERT_EQ(msgs.size(), 0);
}

TEST(BlackBox, AsyncRTPSAsNonReliableWithRegistration)
{
    RTPSAsNonReliableWithRegistrationReader reader;
    RTPSAsNonReliableWithRegistrationWriter writer;
    const uint32_t port = 22222;
    const uint16_t nmsgs = 100;
    
    reader.init(port, nmsgs);

    if(!reader.isInitialized())
        return;

    writer.init(true);

    ASSERT_TRUE(writer.isInitialized());

    for(unsigned int tries = 0; tries < 20; ++tries)
    {
        std::list<uint16_t> msgs = reader.getNonReceivedMessages();
        if(msgs.empty())
            break;

        writer.send(msgs);
        reader.block(*msgs.rbegin(), std::chrono::seconds(2));
    }

    std::list<uint16_t> msgs = reader.getNonReceivedMessages();
    if(msgs.size() != 0)
    {
        std::cout << "Samples not received:";
        for(std::list<uint16_t>::iterator it = msgs.begin(); it != msgs.end(); ++it)
            std::cout << " " << *it << " ";
        std::cout << std::endl;
    }
    ASSERT_EQ(msgs.size(), 0);
}

TEST(BlackBox, RTPSAsReliableWithRegistration)
{
    RTPSAsReliableWithRegistrationReader reader;
    RTPSAsReliableWithRegistrationWriter writer;
    const uint32_t port = 7400;
    const uint16_t nmsgs = 100;
    
    reader.init(port, nmsgs);

    if(!reader.isInitialized())
        return;

    writer.init();

    ASSERT_TRUE(writer.isInitialized());

    // Because its volatile the durability
    reader.waitDiscovery();

    std::list<uint16_t> msgs = reader.getNonReceivedMessages();

    writer.send(msgs);
    reader.block(*msgs.rbegin(), std::chrono::seconds(60));

    msgs = reader.getNonReceivedMessages();
    if(msgs.size() != 0)
    {
        std::cout << "Samples not received:";
        for(std::list<uint16_t>::iterator it = msgs.begin(); it != msgs.end(); ++it)
            std::cout << " " << *it << " ";
        std::cout << std::endl;
    }
    ASSERT_EQ(msgs.size(), 0);
}

TEST(BlackBox, AsyncRTPSAsReliableWithRegistration)
{
    RTPSAsReliableWithRegistrationReader reader;
    RTPSAsReliableWithRegistrationWriter writer;
    const uint32_t port = 7400;
    const uint16_t nmsgs = 100;
    
    reader.init(port, nmsgs);

    if(!reader.isInitialized())
        return;

    writer.init(true);

    ASSERT_TRUE(writer.isInitialized());

    // Because its volatile the durability
    reader.waitDiscovery();

    std::list<uint16_t> msgs = reader.getNonReceivedMessages();

    writer.send(msgs);
    reader.block(*msgs.rbegin(), std::chrono::seconds(60));

    msgs = reader.getNonReceivedMessages();
    if(msgs.size() != 0)
    {
        std::cout << "Samples not received:";
        for(std::list<uint16_t>::iterator it = msgs.begin(); it != msgs.end(); ++it)
            std::cout << " " << *it << " ";
        std::cout << std::endl;
    }
    ASSERT_EQ(msgs.size(), 0);
}

TEST(BlackBox, PubSubAsNonReliableHelloworld)
{
    PubSubReader<HelloWorldType, eprosima::fastrtps::BEST_EFFORT_RELIABILITY_QOS> reader(default_helloworld_receiver);
    PubSubWriter<HelloWorldType, eprosima::fastrtps::BEST_EFFORT_RELIABILITY_QOS> writer(default_helloworld_sender);
    const uint16_t nmsgs = 100;
    
    reader.init(nmsgs);

    if(!reader.isInitialized())
        return;

    writer.init();

    ASSERT_TRUE(writer.isInitialized());

    for(unsigned int tries = 0; tries < 20; ++tries)
    {
        std::list<uint16_t> msgs = reader.getNonReceivedMessages();
        if(msgs.empty())
            break;

        writer.send(msgs);
        reader.block(*msgs.rbegin(), std::chrono::seconds(1));
    }

    std::list<uint16_t> msgs = reader.getNonReceivedMessages();
    if(msgs.size() != 0)
    {
        std::cout << "Samples not received:";
        for(std::list<uint16_t>::iterator it = msgs.begin(); it != msgs.end(); ++it)
            std::cout << " " << *it << " ";
        std::cout << std::endl;
    }
    ASSERT_EQ(msgs.size(), 0);
}

TEST(BlackBox, AsyncPubSubAsNonReliableHelloworld)
{
    PubSubReader<HelloWorldType, eprosima::fastrtps::BEST_EFFORT_RELIABILITY_QOS> reader(default_helloworld_receiver);
    PubSubWriter<HelloWorldType, eprosima::fastrtps::BEST_EFFORT_RELIABILITY_QOS> writer(default_helloworld_sender);
    const uint16_t nmsgs = 100;
    
    reader.init(nmsgs);

    if(!reader.isInitialized())
        return;

    writer.init(true);

    ASSERT_TRUE(writer.isInitialized());

    for(unsigned int tries = 0; tries < 20; ++tries)
    {
        std::list<uint16_t> msgs = reader.getNonReceivedMessages();
        if(msgs.empty())
            break;

        writer.send(msgs);
        reader.block(*msgs.rbegin(), std::chrono::seconds(2));
    }

    std::list<uint16_t> msgs = reader.getNonReceivedMessages();
    if(msgs.size() != 0)
    {
        std::cout << "Samples not received:";
        for(std::list<uint16_t>::iterator it = msgs.begin(); it != msgs.end(); ++it)
            std::cout << " " << *it << " ";
        std::cout << std::endl;
    }
    ASSERT_EQ(msgs.size(), 0);
}

TEST(BlackBox, PubSubAsReliableHelloworld)
{
    PubSubReader<HelloWorldType, eprosima::fastrtps::RELIABLE_RELIABILITY_QOS> reader(default_helloworld_receiver);
    PubSubWriter<HelloWorldType, eprosima::fastrtps::RELIABLE_RELIABILITY_QOS> writer(default_helloworld_sender);
    const uint16_t nmsgs = 100;
    
    reader.init(nmsgs);

    if(!reader.isInitialized())
        return;

    writer.init();

    ASSERT_TRUE(writer.isInitialized());

    // Because its volatile the durability
    reader.waitDiscovery();

    std::list<uint16_t> msgs = reader.getNonReceivedMessages();

    writer.send(msgs);
    reader.block(*msgs.rbegin(), std::chrono::seconds(60));

    msgs = reader.getNonReceivedMessages();
    if(msgs.size() != 0)
    {
        std::cout << "Samples not received:";
        for(std::list<uint16_t>::iterator it = msgs.begin(); it != msgs.end(); ++it)
            std::cout << " " << *it << " ";
        std::cout << std::endl;
    }
    ASSERT_EQ(msgs.size(), 0);
}

TEST(BlackBox, AsyncPubSubAsReliableHelloworld)
{
    PubSubReader<HelloWorldType, eprosima::fastrtps::RELIABLE_RELIABILITY_QOS> reader(default_helloworld_receiver);
    PubSubWriter<HelloWorldType, eprosima::fastrtps::RELIABLE_RELIABILITY_QOS> writer(default_helloworld_sender);
    const uint16_t nmsgs = 100;
    
    reader.init(nmsgs);

    if(!reader.isInitialized())
        return;

    writer.init(true);

    ASSERT_TRUE(writer.isInitialized());

    // Because its volatile the durability
    reader.waitDiscovery();

    std::list<uint16_t> msgs = reader.getNonReceivedMessages();

    writer.send(msgs);
    reader.block(*msgs.rbegin(), std::chrono::seconds(60));

    msgs = reader.getNonReceivedMessages();
    if(msgs.size() != 0)
    {
        std::cout << "Samples not received:";
        for(std::list<uint16_t>::iterator it = msgs.begin(); it != msgs.end(); ++it)
            std::cout << " " << *it << " ";
        std::cout << std::endl;
    }
    ASSERT_EQ(msgs.size(), 0);
}

TEST(BlackBox, ReqRepAsReliableHelloworld)
{
    ReqRepAsReliableHelloWorldRequester requester;
    ReqRepAsReliableHelloWorldReplier replier;
    const uint16_t nmsgs = 100;

    requester.init();

    if(!requester.isInitialized())
        return;

    replier.init();

    if(!replier.isInitialized())
        return;

    for(uint16_t count = 0; count < nmsgs; ++count)
    {
        requester.send(count);
        requester.block(std::chrono::seconds(10));
    }
}

TEST(BlackBox, ParticipantRemoval)
{
    PubSubReader<HelloWorldType, eprosima::fastrtps::RELIABLE_RELIABILITY_QOS> reader(default_helloworld_receiver);
    PubSubWriter<HelloWorldType, eprosima::fastrtps::RELIABLE_RELIABILITY_QOS> writer(default_helloworld_sender);
    const uint16_t nmsgs = 100;
    
    reader.init(nmsgs);

    if(!reader.isInitialized())
        return;

    writer.init();

    ASSERT_TRUE(writer.isInitialized());

    // Because its volatile the durability.
    reader.waitDiscovery();

    // Send some data.
    std::list<uint16_t> msgs = reader.getNonReceivedMessages();
    writer.send(msgs);

    // Destroy the writer participant.
    writer.destroy();

    // Check that reader receives the unmatched.
    reader.waitRemoval();
}

TEST(BlackBox, PubSubAsReliableData64kb)
{
    PubSubReader<Data64kbType, eprosima::fastrtps::RELIABLE_RELIABILITY_QOS> reader(default_data64kb_receiver);
    PubSubWriter<Data64kbType, eprosima::fastrtps::RELIABLE_RELIABILITY_QOS> writer(default_data64kb_sender);
    const uint16_t nmsgs = 100;
    
    reader.init(nmsgs);

    if(!reader.isInitialized())
        return;

    writer.init();

    ASSERT_TRUE(writer.isInitialized());

    // Because its volatile the durability.
    reader.waitDiscovery();

    // Send some data.
    std::list<uint16_t> msgs = reader.getNonReceivedMessages();

    writer.send(msgs);
    reader.block(*msgs.rbegin(), std::chrono::seconds(60));

    msgs = reader.getNonReceivedMessages();
    if(msgs.size() != 0)
    {
        std::cout << "Samples not received:";
        for(std::list<uint16_t>::iterator it = msgs.begin(); it != msgs.end(); ++it)
            std::cout << " " << *it << " ";
        std::cout << std::endl;
    }
    ASSERT_EQ(msgs.size(), 0);
}

TEST(BlackBox, AsyncPubSubAsReliableData64kb)
{
    PubSubReader<Data64kbType, eprosima::fastrtps::RELIABLE_RELIABILITY_QOS> reader(default_data64kb_receiver);
    PubSubWriter<Data64kbType, eprosima::fastrtps::RELIABLE_RELIABILITY_QOS> writer(default_data64kb_sender);
    const uint16_t nmsgs = 100;
    
    reader.init(nmsgs);

    if(!reader.isInitialized())
        return;

    writer.init(true);

    ASSERT_TRUE(writer.isInitialized());

    // Because its volatile the durability.
    reader.waitDiscovery();

    // Send some data.
    std::list<uint16_t> msgs = reader.getNonReceivedMessages();

    writer.send(msgs);
    reader.block(*msgs.rbegin(), std::chrono::seconds(60));

    msgs = reader.getNonReceivedMessages();
    if(msgs.size() != 0)
    {
        std::cout << "Samples not received:";
        for(std::list<uint16_t>::iterator it = msgs.begin(); it != msgs.end(); ++it)
            std::cout << " " << *it << " ";
        std::cout << std::endl;
    }
    ASSERT_EQ(msgs.size(), 0);
}

<<<<<<< HEAD
TEST(BlackBox, PubSubAsNonReliableData300kb)
{
    PubSubWriter<Data1mbType, eprosima::fastrtps::BEST_EFFORT_RELIABILITY_QOS> writer(default_data300kb_sender);
    
    writer.init();

    ASSERT_FALSE(writer.isInitialized());
}

TEST(BlackBox, AsyncPubSubAsNonReliableData300kb)
{
    PubSubReader<Data1mbType, eprosima::fastrtps::BEST_EFFORT_RELIABILITY_QOS> reader(default_data300kb_receiver);
    PubSubWriter<Data1mbType, eprosima::fastrtps::BEST_EFFORT_RELIABILITY_QOS> writer(default_data300kb_sender);
=======
// Test created to check bug #1568 (Github #34)
TEST(BlackBox, PubSubAsNonReliableKeepLast)
{
    PubSubAsNonReliableKeepLastReader reader;
    PubSubAsNonReliableKeepLastWriter writer;
>>>>>>> b79bad28
    const uint16_t nmsgs = 100;
    
    reader.init(nmsgs);

    if(!reader.isInitialized())
        return;

<<<<<<< HEAD
    writer.init(true);

    ASSERT_TRUE(writer.isInitialized());

    // Because its volatile the durability.
    reader.waitDiscovery();

    for(unsigned int tries = 0; tries < 20; ++tries)
=======
    writer.init();

    if(!writer.isInitialized())
        return;

    // Because its volatile the durability
    reader.waitDiscovery();

    for(unsigned int tries = 0; tries < 51; ++tries)
>>>>>>> b79bad28
    {
        std::list<uint16_t> msgs = reader.getNonReceivedMessages();
        if(msgs.empty())
            break;

        writer.send(msgs);
<<<<<<< HEAD
        // Waiting, it needs more time than other tests because the fragments are large.
        reader.block(*msgs.rbegin(), std::chrono::seconds(10));
=======
        std::this_thread::sleep_for(std::chrono::seconds(1));
        reader.read(*msgs.rbegin(), std::chrono::seconds(2));
>>>>>>> b79bad28
    }

    std::list<uint16_t> msgs = reader.getNonReceivedMessages();
    if(msgs.size() != 0)
    {
        std::cout << "Samples not received:";
        for(std::list<uint16_t>::iterator it = msgs.begin(); it != msgs.end(); ++it)
            std::cout << " " << *it << " ";
        std::cout << std::endl;
    }
    ASSERT_EQ(msgs.size(), 0);
}

// Test created to check bug #1555 (Github #31)
TEST(BlackBox, PubSubAsReliableKeepLast)
{
    PubSubAsReliableKeepLastReader reader;
    PubSubAsReliableKeepLastWriter writer;
    const uint16_t nmsgs = 100;
    
    reader.init(nmsgs);

    if(!reader.isInitialized())
        return;

    writer.init();

    if(!writer.isInitialized())
        return;

    // Because its volatile the durability
    reader.waitDiscovery();

    std::list<uint16_t> msgs = reader.getNonReceivedMessages();

    writer.send(msgs);
    std::this_thread::sleep_for(std::chrono::seconds(5));
    reader.read(*msgs.rbegin(), std::chrono::seconds(10));

    msgs = reader.getNonReceivedMessages();
    if(msgs.size() != 0)
    {
        std::cout << "Samples not received:";
        for(std::list<uint16_t>::iterator it = msgs.begin(); it != msgs.end(); ++it)
            std::cout << " " << *it << " ";
        std::cout << std::endl;
    }
    ASSERT_EQ(msgs.size(), 0);
}

// Test created to check bug #1558 (Github #33)
TEST(BlackBox, PubSubKeepAll)
{
    PubSubKeepAllReader reader;
    PubSubKeepAllWriter writer;
    const uint16_t nmsgs = 100;
    
    reader.init(nmsgs);

    if(!reader.isInitialized())
        return;

    writer.init();

    if(!writer.isInitialized())
        return;

    // Because its volatile the durability
    reader.waitDiscovery();

    std::list<uint16_t> msgs = reader.getNonReceivedMessages();

    for(unsigned int tries = 0; tries < 20; ++tries)
    {
        std::list<uint16_t> msgs = reader.getNonReceivedMessages();
        if(msgs.empty())
            break;

        writer.send(msgs);
        std::this_thread::sleep_for(std::chrono::seconds(5));
        reader.read(*msgs.rbegin(), std::chrono::seconds(10));
    }

    msgs = reader.getNonReceivedMessages();
    if(msgs.size() != 0)
    {
        std::cout << "Samples not received:";
        for(std::list<uint16_t>::iterator it = msgs.begin(); it != msgs.end(); ++it)
            std::cout << " " << *it << " ";
        std::cout << std::endl;
    }
    ASSERT_EQ(msgs.size(), 0);
}

// Test created to check bug #1558 (Github #33)
TEST(BlackBox, PubSubKeepAllTransient)
{
    PubSubKeepAllTransientReader reader;
    PubSubKeepAllTransientWriter writer;
    const uint16_t nmsgs = 100;
    
    reader.init(nmsgs);

    if(!reader.isInitialized())
        return;

    writer.init();

    if(!writer.isInitialized())
        return;

    // Because its volatile the durability
    reader.waitDiscovery();

    std::list<uint16_t> msgs = reader.getNonReceivedMessages();

    for(unsigned int tries = 0; tries < 20; ++tries)
    {
        std::list<uint16_t> msgs = reader.getNonReceivedMessages();
        if(msgs.empty())
            break;

        writer.send(msgs);
        std::this_thread::sleep_for(std::chrono::seconds(5));
        reader.read(*msgs.rbegin(), std::chrono::seconds(10));
    }

    msgs = reader.getNonReceivedMessages();
    if(msgs.size() != 0)
    {
        std::cout << "Samples not received:";
        for(std::list<uint16_t>::iterator it = msgs.begin(); it != msgs.end(); ++it)
            std::cout << " " << *it << " ";
        std::cout << std::endl;
    }
    ASSERT_EQ(msgs.size(), 0);
}

int main(int argc, char **argv)
{
    testing::InitGoogleTest(&argc, argv);
    testing::AddGlobalTestEnvironment(new BlackboxEnvironment);
#if defined(WIN32) && defined(_DEBUG)
    eprosima::Log::setVerbosity(eprosima::LOG_VERBOSITY_LVL::VERB_ERROR);
#endif
    return RUN_ALL_TESTS();
}<|MERGE_RESOLUTION|>--- conflicted
+++ resolved
@@ -12,19 +12,12 @@
 #include "RTPSAsReliableWithRegistrationWriter.hpp"
 #include "ReqRepAsReliableHelloWorldRequester.hpp"
 #include "ReqRepAsReliableHelloWorldReplier.hpp"
-<<<<<<< HEAD
 #include "PubSubReader.hpp"
 #include "PubSubWriter.hpp"
-#include "PubSubKeepLastReader.hpp"
-#include "PubSubKeepLastWriter.hpp"
-=======
-#include "PubSubAsReliableData64kbReader.hpp"
-#include "PubSubAsReliableData64kbWriter.hpp"
 #include "PubSubAsNonReliableKeepLastReader.hpp"
 #include "PubSubAsNonReliableKeepLastWriter.hpp"
 #include "PubSubAsReliableKeepLastReader.hpp"
 #include "PubSubAsReliableKeepLastWriter.hpp"
->>>>>>> b79bad28
 #include "PubSubKeepAllReader.hpp"
 #include "PubSubKeepAllWriter.hpp"
 #include "PubSubKeepAllTransientReader.hpp"
@@ -723,7 +716,6 @@
     ASSERT_EQ(msgs.size(), 0);
 }
 
-<<<<<<< HEAD
 TEST(BlackBox, PubSubAsNonReliableData300kb)
 {
     PubSubWriter<Data1mbType, eprosima::fastrtps::BEST_EFFORT_RELIABILITY_QOS> writer(default_data300kb_sender);
@@ -737,21 +729,13 @@
 {
     PubSubReader<Data1mbType, eprosima::fastrtps::BEST_EFFORT_RELIABILITY_QOS> reader(default_data300kb_receiver);
     PubSubWriter<Data1mbType, eprosima::fastrtps::BEST_EFFORT_RELIABILITY_QOS> writer(default_data300kb_sender);
-=======
-// Test created to check bug #1568 (Github #34)
-TEST(BlackBox, PubSubAsNonReliableKeepLast)
-{
-    PubSubAsNonReliableKeepLastReader reader;
-    PubSubAsNonReliableKeepLastWriter writer;
->>>>>>> b79bad28
-    const uint16_t nmsgs = 100;
-    
-    reader.init(nmsgs);
-
-    if(!reader.isInitialized())
-        return;
-
-<<<<<<< HEAD
+    const uint16_t nmsgs = 100;
+    
+    reader.init(nmsgs);
+
+    if(!reader.isInitialized())
+        return;
+
     writer.init(true);
 
     ASSERT_TRUE(writer.isInitialized());
@@ -760,30 +744,56 @@
     reader.waitDiscovery();
 
     for(unsigned int tries = 0; tries < 20; ++tries)
-=======
-    writer.init();
-
-    if(!writer.isInitialized())
-        return;
-
-    // Because its volatile the durability
-    reader.waitDiscovery();
-
-    for(unsigned int tries = 0; tries < 51; ++tries)
->>>>>>> b79bad28
     {
         std::list<uint16_t> msgs = reader.getNonReceivedMessages();
         if(msgs.empty())
             break;
 
         writer.send(msgs);
-<<<<<<< HEAD
         // Waiting, it needs more time than other tests because the fragments are large.
         reader.block(*msgs.rbegin(), std::chrono::seconds(10));
-=======
+    }
+
+    std::list<uint16_t> msgs = reader.getNonReceivedMessages();
+    if(msgs.size() != 0)
+    {
+        std::cout << "Samples not received:";
+        for(std::list<uint16_t>::iterator it = msgs.begin(); it != msgs.end(); ++it)
+            std::cout << " " << *it << " ";
+        std::cout << std::endl;
+    }
+    ASSERT_EQ(msgs.size(), 0);
+}
+
+// Test created to check bug #1568 (Github #34)
+TEST(BlackBox, PubSubAsNonReliableKeepLast)
+{
+    PubSubAsNonReliableKeepLastReader reader;
+    PubSubAsNonReliableKeepLastWriter writer;
+    const uint16_t nmsgs = 100;
+    
+    reader.init(nmsgs);
+
+    if(!reader.isInitialized())
+        return;
+
+    writer.init();
+
+    if(!writer.isInitialized())
+        return;
+
+    // Because its volatile the durability
+    reader.waitDiscovery();
+
+    for(unsigned int tries = 0; tries < 51; ++tries)
+    {
+        std::list<uint16_t> msgs = reader.getNonReceivedMessages();
+        if(msgs.empty())
+            break;
+
+        writer.send(msgs);
         std::this_thread::sleep_for(std::chrono::seconds(1));
         reader.read(*msgs.rbegin(), std::chrono::seconds(2));
->>>>>>> b79bad28
     }
 
     std::list<uint16_t> msgs = reader.getNonReceivedMessages();
