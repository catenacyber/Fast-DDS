--- conflicted
+++ resolved
@@ -772,7 +772,6 @@
     writer.waitDiscovery();
     reader.waitDiscovery();
 
-<<<<<<< HEAD
     auto data = default_helloword_data_generator(10);
     
     reader.expected_data(data);
@@ -793,46 +792,16 @@
         reader.stopReception();
         // Should be received only two samples.
         ASSERT_EQ(previous_size - data.size(), 2);
-=======
-    std::list<uint16_t> msgs = reader.getNonReceivedMessages();
-    size_t last_size = msgs.size();
-
-    for(unsigned int tries = 0; tries < 60; ++tries)
-    {
-        writer.send(msgs);
-        std::this_thread::sleep_for(std::chrono::seconds(1));
-        reader.read(*msgs.rbegin(), std::chrono::seconds(2));
-
-        msgs = reader.getNonReceivedMessages();
-
-        if(msgs.empty())
-            break;
-
-        ASSERT_EQ(msgs.size() + 2, last_size);
-        last_size = msgs.size();
-
->>>>>>> 41037ac6
     }
     // To send 10 samples needs at least five tries.
     ASSERT_GE(tries, 5);
 
-<<<<<<< HEAD
     print_non_received_messages(data, default_helloworld_print);
     ASSERT_EQ(data.size(), 0);
-=======
-    if(msgs.size() != 0)
-    {
-        std::cout << "Samples not received:";
-        for(std::list<uint16_t>::iterator it = msgs.begin(); it != msgs.end(); ++it)
-            std::cout << " " << *it << " ";
-        std::cout << std::endl;
-    }
-    ASSERT_EQ(msgs.size(), 0);
->>>>>>> 41037ac6
 }
 
 // Test created to check bug #1555 (Github #31)
-TEST(BlackBox, PubSubAsReliableKeepLast)
+TEST(BlackBox, PubSubAsReliableKeepLastReaderSmallDepth)
 {
     PubSubReader<HelloWorldType> reader(TEST_TOPIC_NAME);
     PubSubWriter<HelloWorldType> writer(TEST_TOPIC_NAME);
@@ -854,54 +823,32 @@
     writer.waitDiscovery();
     reader.waitDiscovery();
 
-    auto data = default_helloword_data_generator();
-
-<<<<<<< HEAD
-    reader.expected_data(data);
-
-    // Send data
-    writer.send(data);
-    // In this test all data should be sent.
-    ASSERT_TRUE(data.empty());
-
-    std::this_thread::sleep_for(std::chrono::seconds(1));
-
-    reader.startReception();
-
-    // Block reader until reception finished or timeout.
-    data = reader.block(std::chrono::seconds(10));
+    auto data = default_helloword_data_generator(10);
+
+    reader.expected_data(data);
+
+    unsigned int tries = 0;
+    for(; tries < 5 && !data.empty(); ++tries)
+    {
+        // Store previous data vector size.
+        size_t previous_size = data.size();
+        // Send data
+        writer.send(data);
+        // In this test all data should be sent.
+        ASSERT_TRUE(data.empty());
+        std::this_thread::sleep_for(std::chrono::seconds(1));
+        reader.startReception();
+        // Block reader until reception finished or timeout.
+        data = reader.block(std::chrono::seconds(1));
+        reader.stopReception();
+        // Should be received only two samples.
+        ASSERT_EQ(previous_size - data.size(), 2);
+        if(data.size() > 0)
+            ASSERT_EQ(data.back().index(), previous_size - 2);
+    }
 
     print_non_received_messages(data, default_helloworld_print);
     ASSERT_EQ(data.size(), 0);
-=======
-    size_t last_size = msgs.size();
-
-    for(unsigned int tries = 0; tries < 50; ++tries)
-    {
-        writer.send(msgs);
-        std::this_thread::sleep_for(std::chrono::seconds(1));
-        reader.read(*msgs.rbegin(), std::chrono::seconds(10));
-
-        msgs = reader.getNonReceivedMessages();
-
-        if(msgs.empty())
-            break;
-
-        ASSERT_EQ(msgs.size() + 2, last_size);
-        ASSERT_EQ(msgs.back(), msgs.size() - 1);
-        last_size = msgs.size();
-
-    }
-
-    if(msgs.size() != 0)
-    {
-        std::cout << "Samples not received:";
-        for(std::list<uint16_t>::iterator it = msgs.begin(); it != msgs.end(); ++it)
-            std::cout << " " << *it << " ";
-        std::cout << std::endl;
-    }
-    ASSERT_EQ(msgs.size(), 0);
->>>>>>> 41037ac6
 }
 
 // Test created to check bug #1558 (Github #33)
@@ -928,35 +875,12 @@
     writer.waitDiscovery();
     reader.waitDiscovery();
 
-<<<<<<< HEAD
     auto data = default_helloword_data_generator();
 
     reader.expected_data(data);
 
     unsigned int tries = 0;
     for(; tries < 5 && !data.empty(); ++tries)
-=======
-    std::list<uint16_t> msgs = reader.getNonReceivedMessages();
-    size_t last_size = msgs.size();
-
-    for(unsigned int tries = 0; tries < 5; ++tries)
-    {
-        writer.send(msgs);
-        std::this_thread::sleep_for(std::chrono::seconds(1));
-        reader.read(*msgs.rbegin(), std::chrono::seconds(10));
-
-        msgs = reader.getNonReceivedMessages();
-
-        if(msgs.empty())
-            break;
-
-        ASSERT_EQ(msgs.size() + 20, last_size);
-        ASSERT_EQ(msgs.front(), 100 - msgs.size());
-        last_size = msgs.size();
-    }
-
-    if(msgs.size() != 0)
->>>>>>> 41037ac6
     {
         // Backup data vector size.
         size_t previous_size = data.size();
@@ -973,6 +897,8 @@
         reader.stopReception();
         // Should be received the data was sent.
         ASSERT_EQ(previous_size - data.size(), sent_size);
+        if(data.size() > 0)
+            ASSERT_EQ(data.front().index(), (sent_size * (tries + 1)) + 1);
         //Wait for acknowledge, because then the history could be entirely again.
         ASSERT_TRUE(writer.waitForAllAcked(std::chrono::seconds(1)));
     }
@@ -1008,35 +934,12 @@
     writer.waitDiscovery();
     reader.waitDiscovery();
 
-<<<<<<< HEAD
     auto data = default_helloword_data_generator();
 
     reader.expected_data(data);
 
     unsigned int tries = 0;
     for(; tries < 5 && !data.empty(); ++tries)
-=======
-    std::list<uint16_t> msgs = reader.getNonReceivedMessages();
-    size_t last_size = msgs.size();
-
-    for(unsigned int tries = 0; tries < 5; ++tries)
-    {
-        writer.send(msgs);
-        std::this_thread::sleep_for(std::chrono::seconds(1));
-        reader.read(*msgs.rbegin(), std::chrono::seconds(10));
-
-        msgs = reader.getNonReceivedMessages();
-
-        if(msgs.empty())
-            break;
-
-        ASSERT_EQ(msgs.size() + 20, last_size);
-        ASSERT_EQ(msgs.front(), 100 - msgs.size());
-        last_size = msgs.size();
-    }
-
-    if(msgs.size() != 0)
->>>>>>> 41037ac6
     {
         // Backup data vector size.
         size_t previous_size = data.size();
@@ -1053,6 +956,8 @@
         reader.stopReception();
         // Should be received the data was sent.
         ASSERT_EQ(previous_size - data.size(), sent_size);
+        if(data.size() > 0)
+            ASSERT_EQ(data.front().index(), (sent_size * (tries + 1)) + 1);
         //Wait for acknowledge, because then the history could be entirely again.
         ASSERT_TRUE(writer.waitForAllAcked(std::chrono::seconds(1)));
     }
